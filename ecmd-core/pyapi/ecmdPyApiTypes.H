//IBM_PROLOG_BEGIN_TAG
/*
 * Copyright 2003,2016 IBM International Business Machines Corp.
 *
 * Licensed under the Apache License, Version 2.0 (the "License");
 * you may not use this file except in compliance with the License.
 * You may obtain a copy of the License at
 *
 * 	http://www.apache.org/licenses/LICENSE-2.0
 *
 * Unless required by applicable law or agreed to in writing, software
 * distributed under the License is distributed on an "AS IS" BASIS,
 * WITHOUT WARRANTIES OR CONDITIONS OF ANY KIND, either express or
 * implied.
 * See the License for the specific language governing permissions and
 * limitations under the License.
 */
//IBM_PROLOG_END_TAG

#ifdef DOCUMENTATION
/**
 * @file ecmdPyApiTypes.H
 * @brief Definitions of the various eCMD Perl API types
*/

/**
 @brief How to use a wrapped std::list in Python
 <hr>
 Some eCMD functions return data to Python in the form of a wrapped std::list.  This list can largely be manipulated using standard Python methods<br>

 Functions available on a wrapped Python std::list:
 <table>
 <tr><td>list.size()</td><td>Returns the number of entries in the list</td></tr>
 <tr><td>list.empty()</td><td>Returns True/False as to whether the list is empty</td></tr>
 <tr><td>list.clear()</td><td>Empty the list</td></tr>
 <tr><td>list.reverse()</td><td>Reverses the contents list</td></tr>
 <tr><td>list.resize(number)</td><td>Resizes the list the length specified.  If shrinking the list, entries are dropped from the front of the list.</td></tr>
 <tr><td>list.push_back(entry)</td><td>Pushes an entry onto the back of the list </td></tr>
 <tr><td>list.push_front(entry)</td><td>Pushes an entry onto the front of the list </td></tr>
 <tr><td>entry = list.pop()</td><td>Pop an entry from the back of the list and return it to entry</td></tr>
 <tr><td>list.pop_back()</td><td>Pop an entry from the back of the list.  It is removed from the list, but not returned for use.</td></tr>
 <tr><td>list.pop_front()</td><td>Pop an entry from the front of the list.  It is removed from the list, but not returned for use.</td></tr>
 </table>

 <br>

 Loading data into a list :
 <pre>
 tgts = ecmd.ecmdChipTargetList()
 tgt = ecmd.ecmdChipTarget()
 tgt.chipType="chip 1"
 tgts.push_back(tgt)
 tgt.chipType="chip 2"
 tgts.push_back(tgt)
 </pre>

 Displaying data on a list :
 <pre>
 for tgt in tgts:
     print("name: %s") % (tgt.chipType)
 </pre>
 Alternatively, you can loop by index:
 <pre>
 for i in range(0,tgts.size()):
     print("name: %s") % (tgts[i].chipType)
 </pre>

 You can directly modify an item in a list:
 <pre>
 tgts[1].chipType = "chip 3"
 </pre>

 You can remove an item from the back of list:
 <pre>
 tgt = tgts.pop()
 </pre>

 Or remove an item from the list using python del and giving the slice:
 <pre>
 del(tgts[0:1]) # Same as pop()
 </pre>

 In addition to push_back and push_front, you can also insert anywhere using standard python notation:
 <pre>
 tgt.chipType = "chip 4"
 tgts[1:1] = [tgt]
 </pre>

*/
typedef List List;

/**
 @brief How to use a wraped std::vector in Python
 <hr>
 Some eCMD functions return data to Python in the form of a wrapped std::vector.  This list can largely be manipulated using standard Python methods<br>

 Functions available on a wrapped Python std::vector:
 <table>
 <tr><td>list.size()</td><td>Returns the number of entries in the list</td></tr>
 <tr><td>list.empty()</td><td>Returns True/False as to whether the list is empty</td></tr>
 <tr><td>list.clear()</td><td>Empty the list</td></tr>
 <tr><td>list.reverse()</td><td>Reverses the contents list</td></tr>
 <tr><td>list.resize(number)</td><td>Resizes the list the length specified.  If shrinking the list, entries are dropped from the front of the list.</td></tr>
 <tr><td>list.push_back(entry)</td><td>Pushes an entry onto the back of the list </td></tr>
 <tr><td>entry = list.pop()</td><td>Pop an entry from the back of the list and return it to entry</td></tr>
 <tr><td>list.pop_back()</td><td>Pop an entry from the back of the list.  It is removed from the list, but not returned for use.</td></tr>
 </table>

 Usage of a vector is identical to a list as shown above.
*/
typedef Vector Vector;

/**
 @brief The python version of the ecmdThreadData C API std::list
 @see List
*/
typedef ecmdThreadDataList ecmdThreadDataList;
/**
 @brief The python version of the ecmdChipUnitData C API std::list
 @see List
*/
typedef ecmdChipUnitDataList ecmdChipUnitDataList;
/**
 @brief The python version of the ecmdChipData C API std::list
 @see List
*/
typedef ecmdChipDataList ecmdChipDataList;
/**
 @brief The python version of the ecmdSlotData C API std::list
 @see List
*/
typedef ecmdSlotDataList ecmdSlotDataList;
/**
 @brief The python version of the ecmdNodeData C API std::list
 @see List
*/
typedef ecmdNodeDataList ecmdNodeDataList;
/**
 @brief The python version of the ecmdCageData C API std::list
 @see List
*/
typedef ecmdCageDataList ecmdCageDataList;
/**
 @brief The python version of the string C API std::list
 @see List
*/
typedef stringList stringList;
/**
<<<<<<< HEAD
 @brief The python version of the string C API std::list
 @see List
=======
 @brief The python version of the string C API std::vector
 @see Vector
>>>>>>> b4ec3fd3
*/
typedef stringVector stringVector;
/**
 @brief The python version of the ecmdDataBufferBase Vector
 @see Vector
*/
typedef ecmdDataBufferBaseVector ecmdDataBufferBaseVector;
/**
 @brief The python version of the ecmdDataBuffer Vector
 @see Vector
*/
typedef ecmdDataBufferVector ecmdDataBufferVector;
/**
 @brief The python version of the ecmdMemoryEntry C API std::list
 @see List
*/
typedef ecmdMemoryEntryList ecmdMemoryEntryList;
/**
 @brief The python version of the ecmdRingData C API std::list
 @see List
*/
typedef ecmdRingDataList ecmdRingDataList;
/**
 @brief The python version of the ecmdLatchData C API std::list
 @see List
*/
typedef ecmdLatchDataList ecmdLatchDataList;
/**
 @brief The python version of the ecmdLatchEntry C API std::list
 @see List
*/
typedef ecmdLatchEntryList ecmdLatchEntryList;
/**
 @brief The python version of the ecmdSpyGroupData C API std::list
 @see List
*/
typedef ecmdSpyGroupDataList ecmdSpyGroupDataList;
/**
 @brief The python version of the ecmdArrayEntry C API std::list
 @see List
*/
typedef ecmdArrayEntryList ecmdArrayEntryList;
/**
 @brief The python version of the ecmdNameEntry C API std::list
 @see List
*/
typedef ecmdNameEntryList ecmdNameEntryList;
/**
 @brief The python version of the ecmdNameVectorEntry C API std::list
 @see List
*/
typedef ecmdNameVectorEntryList ecmdNameVectorEntryList;
/**
 @brief The python version of the ecmdIndexEntry C API std::list
 @see List
*/
typedef ecmdIndexEntryList ecmdIndexEntryList;
/**
 @brief The python version of the ecmdChipTarget C API std::list
 @see List
*/
typedef ecmdChipTargetList ecmdChipTargetList;
/**
 @brief The python version of the ecmdArrayData C API std::list
 @see List
*/
typedef ecmdArrayDataList ecmdArrayDataList;
/**
 @brief The python version of the ecmdTraceArrayData C API std::list
 @see List
*/
typedef ecmdTraceArrayDataList ecmdTraceArrayDataList;
/**
 @brief The python version of the ecmdSpyData C API std::list
 @see List
*/
typedef ecmdSpyDataList ecmdSpyDataList;
/**
 @brief The python version of the ecmdSpyLatchData C API std::list
 @see List
*/
typedef ecmdSpyLatchDataList ecmdSpyLatchDataList;
/**
 @brief The python version of the ecmdScomData C API std::list
 @see List
*/
typedef ecmdScomDataList ecmdScomDataList;
/**
 @brief The python version of the ecmdScomDataHidden C API std::list
 @see List
*/
typedef ecmdScomDataHiddenList ecmdScomDataHiddenList;
/**
 @brief The python version of the ecmdI2CCmdEntry C API std::list
 @see List
*/
typedef ecmdI2CCmdEntryList ecmdI2CCmdEntryList;
/**
 @brief The python version of the ecmdI2CCmdEntryHidden C API std::list
 @see List
*/
typedef ecmdI2CCmdEntryHiddenList ecmdI2CCmdEntryHiddenList;
/**
 @brief The python version of the ecmdConnectionData C API std::list
 @see List
*/
typedef ecmdConnectionDataList ecmdConnectionDataList;
/**
 @brief The python version of the ecmdScomEntry C API std::list
 @see List
*/
typedef ecmdScomEntryList ecmdScomEntryList;
/**
 @brief The python version of the ecmdFileLocation C API std::list
 @see List
*/
typedef ecmdFileLocationList ecmdFileLocationList;
/**
 @brief The python version of the uint32_t C API std::list
 @see List
*/
typedef uint32_tList uint32_tList;

typedef Map Map;
/**
 @brief The python version of the std::map<std::string, ecmdDataBuffer>
*/
typedef string_ecmdDataBufferMap string_ecmdDataBufferMap;
#endif<|MERGE_RESOLUTION|>--- conflicted
+++ resolved
@@ -146,13 +146,8 @@
 */
 typedef stringList stringList;
 /**
-<<<<<<< HEAD
- @brief The python version of the string C API std::list
- @see List
-=======
  @brief The python version of the string C API std::vector
  @see Vector
->>>>>>> b4ec3fd3
 */
 typedef stringVector stringVector;
 /**
@@ -241,20 +236,10 @@
 */
 typedef ecmdScomDataList ecmdScomDataList;
 /**
- @brief The python version of the ecmdScomDataHidden C API std::list
- @see List
-*/
-typedef ecmdScomDataHiddenList ecmdScomDataHiddenList;
-/**
  @brief The python version of the ecmdI2CCmdEntry C API std::list
  @see List
 */
 typedef ecmdI2CCmdEntryList ecmdI2CCmdEntryList;
-/**
- @brief The python version of the ecmdI2CCmdEntryHidden C API std::list
- @see List
-*/
-typedef ecmdI2CCmdEntryHiddenList ecmdI2CCmdEntryHiddenList;
 /**
  @brief The python version of the ecmdConnectionData C API std::list
  @see List
