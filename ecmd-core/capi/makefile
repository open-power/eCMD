# Makefile for the ecmd capi

# *****************************************************************************
# Include the common base makefile
# *****************************************************************************
include ../../makefile.base

### Includes
CAPI_INCLUDES := ecmdClientCapi.H  ecmdDataBufferBase.H ecmdDataBuffer.H ecmdReturnCodes.H 
CAPI_INCLUDES := ${CAPI_INCLUDES} ecmdStructs.H ecmdUtils.H ecmdSharedUtils.H ecmdChipTargetCompare.H
CAPI_INCLUDES := ${CAPI_INCLUDES} ecmdDefines.H prdfCompressBuffer.H ecmdTraceDefines.H
INT_INCLUDES  := ecmdDllCapi.H

### Source
CAPI_SOURCE := ecmdClientCapi.C ecmdUtils.C ecmdClientCapiFunc.C
SLIB_SOURCE := ecmdDataBufferBase.C ecmdDataBuffer.C ecmdStructs.C ecmdSharedUtils.C ecmdChipTargetCompare.C
EMPTY_SOURCE := ecmdEmptyFile.C

### Generated source by makedll.pl
GENERATED_INCLUDES := ecmdDllCapi.H ecmdClientEnums.H
GENERATED_SOURCE   := ecmdClientCapiFunc.C
CXXFLAGS           := ${CXXFLAGS} -I${SRCPATH}
VPATH              := ${VPATH}:${SRCPATH}

# Tell the SEDC code we import that we just want the scomdef parser
SEDC_INCLUDES := sedcScomdefParser.H sedcScomdefClasses.H sedcDefines.H 
SEDC_INCLUDES := ${SEDC_INCLUDES} sedcCommonParser.H sedcCommonClasses.H
CAPI_SOURCE   := ${CAPI_SOURCE} sedcScomdefParser.C sedcScomdefClasses.C 
CAPI_SOURCE   := ${CAPI_SOURCE} sedcCommonParser.C sedcCommonClasses.C
VPATH         := ${VPATH}:sedcScomdef
CXXFLAGS      := ${CXXFLAGS} -IsedcScomdef
# Variables for install
SEDC_INCLUDES_INSTALL := $(addprefix sedcScomdef/, ${SEDC_INCLUDES})

# Add on the object output path
VPATH := ${VPATH}:${OBJPATH}

# Compile libecmd optimized
# Set optimaztion level to 3 if not set in the included makefiles
OPT_LEVEL     ?= -O3
SLIB_CXXFLAGS := ${CXXFLAGS} ${OPT_LEVEL}

# Direct where to get zlib from
ifeq (${TARGET_ARCH},aix)
  ZLIB := /gsa/${GSACELL}/projects/e/ecmd/utils/aix/lib/libz.a
else ifeq (${TARGET_ARCH},x86)
  ZLIB := /gsa/${GSACELL}/projects/e/ecmd/utils/x86/lib/libz.a
else
  ZLIB := -lz
endif

### Concat variables together for the build
INCLUDES := ${CAPI_INCLUDES} ${SEDC_INCLUDES}

# *****************************************************************************
# Define our output files
# *****************************************************************************
EMPTY_TARGET   := ecmdClientCapi.a
SLIB     := libecmd.so

# *****************************************************************************
# The Main Targets
# *****************************************************************************
# The run-all rule is defined in makefile.rules
all:
	${run-all}

generate: ${GENERATED_SOURCE} ${GENERATED_INCLUDES}

build: ${EMPTY_TARGET} ${SLIB}

test:
  # Do nothing

install:
	@echo "Installing eCMD Client API to ${INSTALL_PATH}/capi/ ..."
	@mkdir -p ${INSTALL_PATH}/capi/
	cp ${OUTLIB}/${EMPTY_TARGET} ${INSTALL_PATH}/${TARGET_ARCH}/lib/.
	cp ${CAPI_INCLUDES} ${INSTALL_PATH}/capi/.
	cp ${SEDC_INCLUDES_INSTALL} ${INSTALL_PATH}/capi/.
	chmod 644 ${INSTALL_PATH}/capi/*
	@echo "Installing eCMD Shared Lib to ${INSTALL_PATH}/${TARGET_ARCH}/lib/ ..."
	cp ${OUTLIB}/${SLIB} ${INSTALL_PATH}/${TARGET_ARCH}/lib/.

doxygen-capi:
	@cp ${CAPI_INCLUDES} ${DOXYGEN_CAPI_PATH}/.

doxygen-perlapi:
	@cp ${CAPI_INCLUDES} ${DOXYGEN_PERLAPI_PATH}/.

doxygen-pyapi:
	@cp ${CAPI_INCLUDES} ${DOXYGEN_PYAPI_PATH}/.

# *****************************************************************************
# Object Build Targets
# *****************************************************************************
CAPI_SOURCE_OBJS := $(basename ${CAPI_SOURCE})
CAPI_SOURCE_OBJS := $(addprefix ${OBJPATH}, ${CAPI_SOURCE_OBJS})
CAPI_SOURCE_OBJS := $(addsuffix .o, ${CAPI_SOURCE_OBJS})
SLIB_SOURCE_OBJS := $(basename ${SLIB_SOURCE})
SLIB_SOURCE_OBJS := $(addprefix ${OBJPATH}, ${SLIB_SOURCE_OBJS})
SLIB_SOURCE_OBJS := $(addsuffix .o, ${SLIB_SOURCE_OBJS})
EMPTY_SOURCE_OBJS := $(basename ${EMPTY_SOURCE})
EMPTY_SOURCE_OBJS := $(addprefix ${OBJPATH}, ${EMPTY_SOURCE_OBJS})
EMPTY_SOURCE_OBJS := $(addsuffix .o, ${EMPTY_SOURCE_OBJS})

# *****************************************************************************
# Compile code for the common C++ objects if their respective
# code has been changed.  Or, compile everything if a header
# file has changed.
# *****************************************************************************
${CAPI_SOURCE_OBJS}: ${OBJPATH}%.o : %.C ${INCLUDES} ${INT_INCLUDES}
	@echo Compiling $<
	${VERBOSE}${CXX} -c ${CXXFLAGS} $< -o $@ ${DEFINES}
${SLIB_SOURCE_OBJS}: ${OBJPATH}%.o : %.C ${INCLUDES} ${INT_INCLUDES}
	@echo Compiling $<
<<<<<<< HEAD
	${VERBOSE}${CC} -c ${SLIB_CFLAGS} $< -o $@ ${DEFINES}
${EMPTY_SOURCE_OBJS}: ${OBJPATH}%.o : %.C ${INCLUDES} ${INT_INCLUDES}
	@echo Compiling $<
	${VERBOSE}${CC} -c ${CFLAGS} $< -o $@ ${DEFINES}
=======
	${VERBOSE}${CXX} -c ${SLIB_CXXFLAGS} $< -o $@ ${DEFINES}
>>>>>>> e3129669

# *****************************************************************************
# Create the Client Archive
# *****************************************************************************
${EMPTY_TARGET}: ${EMPTY_SOURCE_OBJS}
	@echo Creating $@
	${VERBOSE}${AR} r ${OUTLIB}/${EMPTY_TARGET} $^

# *****************************************************************************
# Create the Shared Library
# *****************************************************************************
${SLIB}: ${SLIB_SOURCE_OBJS} ${CAPI_SOURCE_OBJS}
	@echo Linking $@
	${VERBOSE}${LD} ${SLDFLAGS} -o ${OUTLIB}/${SLIB} $^ ${ZLIB} -ldl

# *****************************************************************************
# Autogenerate the Client side of the Dll
# *****************************************************************************
${GENERATED_SOURCE} ${GENERATED_INCLUDES}: ecmdClientCapi.H ${ECMD_ROOT}/mkscripts/makedll.pl
	@echo "Generating $@"
	@${ECMD_ROOT}/mkscripts/makedll.pl ecmd $@

# *****************************************************************************
# Include any global default rules
# *****************************************************************************
include ${ECMD_ROOT}/makefile.rules<|MERGE_RESOLUTION|>--- conflicted
+++ resolved
@@ -114,14 +114,10 @@
 	${VERBOSE}${CXX} -c ${CXXFLAGS} $< -o $@ ${DEFINES}
 ${SLIB_SOURCE_OBJS}: ${OBJPATH}%.o : %.C ${INCLUDES} ${INT_INCLUDES}
 	@echo Compiling $<
-<<<<<<< HEAD
-	${VERBOSE}${CC} -c ${SLIB_CFLAGS} $< -o $@ ${DEFINES}
+	${VERBOSE}${CXX} -c ${SLIB_CXXFLAGS} $< -o $@ ${DEFINES}
 ${EMPTY_SOURCE_OBJS}: ${OBJPATH}%.o : %.C ${INCLUDES} ${INT_INCLUDES}
 	@echo Compiling $<
-	${VERBOSE}${CC} -c ${CFLAGS} $< -o $@ ${DEFINES}
-=======
-	${VERBOSE}${CXX} -c ${SLIB_CXXFLAGS} $< -o $@ ${DEFINES}
->>>>>>> e3129669
+	${VERBOSE}${CXX} -c ${CXXFLAGS} $< -o $@ ${DEFINES}
 
 # *****************************************************************************
 # Create the Client Archive
